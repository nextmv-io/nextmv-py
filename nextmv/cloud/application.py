--- conflicted
+++ resolved
@@ -57,13 +57,6 @@
     """Options to use when polling for a run result."""
 
     backoff: float = 1
-<<<<<<< HEAD
-    """Backoff factor to use between polls."""
-    delay: float = 1
-    """Delay to use between polls, in seconds."""
-    initial_delay: float = 1
-    """Initial delay to use before polling, in seconds."""
-=======
     """Backoff factor to use between polls. Leave this at 1 to poll at a
     constant rate."""
     delay: float = 1
@@ -75,7 +68,6 @@
     """Maximum delay to use between polls, in seconds. This parameter is
     activated when the backoff parameter is greater than 1, such that the delay
     is increasing after each poll."""
->>>>>>> 9a55eb72
     max_duration: float = 60
     """Maximum duration of the polling strategy, in seconds."""
     max_tries: int = 20

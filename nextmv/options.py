--- conflicted
+++ resolved
@@ -126,18 +126,16 @@
             if not isinstance(param, Parameter):
                 raise TypeError(f"expected a <Parameter> object, but got {type(param)} in index {p}")
 
-<<<<<<< HEAD
             kwds = {
                 "type": param.param_type if param.param_type is not bool else str,
                 "help": self._description(param),
             }
             if param.choices is not None:
                 kwds["choices"] = param.choices
-=======
+
             # Remove any leading '-'. This is in line with argparse's behavior.
             param.name = param.name.lstrip("-")
 
->>>>>>> 906e7a66
             parser.add_argument(
                 f"-{param.name}",
                 f"--{param.name}",

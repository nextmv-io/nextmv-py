--- conflicted
+++ resolved
@@ -1,11 +1,7 @@
 """JSON class for data wrangling JSON objects."""
 
-<<<<<<< HEAD
 from importlib import import_module
-from typing import Any, Dict
-=======
 from typing import Any, Dict, Optional
->>>>>>> 906e7a66
 
 from pydantic import BaseModel
 
